--- conflicted
+++ resolved
@@ -156,9 +156,5 @@
     reload(sys.modules['pimms'])
     return sys.modules['pimms']
 
-<<<<<<< HEAD
-__version__ = '0.3.10'
-=======
-__version__ = '0.3.13'
->>>>>>> 686cd188
+__version__ = '0.3.14'
 description = 'Lazy immutable library for Python built on top of pyrsistent'