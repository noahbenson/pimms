####################################################################################################
# pimms/immutable.py
# Simple class decorator for immutable lazily-loading classes.
# By Noah C. Benson

import copy, inspect, types, six
from .util import qhash

# An immutable has three important values in the _pimms_immutable_data_ attribute of its class:
# (1) params
#     A hash from param-name to a tuple:
#     (default, transform_fn, arg_lists, check_fns, deps)
#     * default is None if required or the 1-element list [value] where value is the default-value
#     * transform_fn is None if no transform function is provided, otherwise a transformation of
#       the provided value to a possibly-new value that 'interprets' the value
#     * arg_lists is a list of argument-name-tuples for the check_fns
#     * check_fns is a list of functions that should be called with the attributes matching those
#       named in arg_lists in order to check the new value of the particular parameter
#     * deps is a list of the names of values in the immutable that depend on this param
# (2) values
#     A hash from value-name to a tuple:
#     (arg_list, calc_fn, deps)
#     * arg_list is the list of attribute names on which this value depends, and which should be
#       passed to calc_fn as arguments
#     * calc_fn is the function that actually calculates the value given the attributes in arg_list
#     * deps is the list of dependants on this particular value
# (3) checks
#     A hash of tuples, each of which describes one check function:
#     (arg_list, fn)
# (4) consts
#     A hash of tuples, each of which describes one const-value (value with no inputs)
#     (arg_lists, check_fns)
#     Where the arg_lists and check_fns are as in params.

def is_imm(obj):
    '''
    is_imm(obj) yields True if obj is an instance of an immutable class and False otherwise.
    '''
    return hasattr(type(obj), '_pimms_immutable_data_')
def is_imm_type(cls):
    '''
    is_imm_type(cls) yields True if cls is an immutable class and False otherwise.
    '''
    return hasattr(cls, '_pimms_immutable_data_')
def _imm_is_init(imm):
    dd = object.__getattribute__(imm, '__dict__')
    return '_pimms_immutable_is_init' in dd
def _imm_is_trans(imm):
    dd = object.__getattribute__(imm, '__dict__')
    return '_pimms_immutable_is_trans' in dd
def _imm_is_persist(imm):
    dd = object.__getattribute__(imm, '__dict__')
    return '_pimms_immutable_is_init' not in dd and '_pimms_immutable_is_trans' not in dd
def _imm_param_data(imm):
    return type(imm)._pimms_immutable_data_['params']
def _imm_value_data(imm):
    return type(imm)._pimms_immutable_data_['values']
def _imm_check_data(imm):
    return type(imm)._pimms_immutable_data_['checks']
def _imm_const_data(imm):
    return type(imm)._pimms_immutable_data_['consts']
def _imm_clear(imm):
    dd = object.__getattribute__(imm, '__dict__')
    for val in six.iterkeys(_imm_value_data(imm)):
        if val in dd:
            del dd[val]
    return imm
def _imm_check(imm, names=Ellipsis):
    # runs all the checks on all the names
    all_checks = set([])
    params = _imm_param_data(imm)
    consts = _imm_const_data(imm)
    names = params.keys() + consts.keys() if names is Ellipsis                   else \
            [names]                       if isinstance(names, six.string_types) else \
            names
    for name in names:
        if name in params:
            (_, _, arg_lists, check_fns, _) = params[name]
        elif name in consts:
            (arg_lists, check_fns) = consts[name]
        else:
            raise ValueError('Attempt to check non-existent param named \'%s\'' % name)
        for (arg_list, check_fn) in zip(arg_lists, check_fns):
            all_checks.add((tuple(arg_list), check_fn))
    # Run the checks; if anything fails, we let the exception rise
    for (arg_list, check_fn) in all_checks:
        if not check_fn(*[getattr(imm, arg) for arg in arg_list]):
            raise RuntimeError('Failed parameter-check on values % of func %s' % (args, check_fn))
    # All checks passed!
    return imm
def _imm_hash(imm):
    c = imm.__class__
    return qhash((c.__module__, c.__name__, imm_params(imm)))
def _imm_default_init(self, *args, **kwargs):
    '''
    An immutable's defalt initialization function is to accept any number of dictionaries followed
    by any number of keyword args and to turn them all into the parameters of the immutable that is
    being created.
    '''
    for (k,v) in six.iteritems({k:v for dct in (args + (kwargs,)) for (k,v) in dct}):
        setattr(self, k, v)
def _imm_init_getattribute(self, name):
    '''
    During the initial transient state, getattribute works on params; as soon as a non-param is
    requested, all checks are forced and the getattr switches to standard transient form.
    '''
    values = _imm_value_data(self)
    params = _imm_param_data(self)
    if name in values:
        _imm_init_to_trans(self)
        return getattr(self, name)
    elif name in params:
        dd = object.__getattribute__(self, '__dict__')
        if name in dd: return dd[name]
        else: raise RuntimeError('Required immutable parameter %s requested before set' % name)
    else:
        # if they request a required param before it's set, raise an exception; that's fine
        return object.__getattribute__(self, name)
def _imm_getattribute(self, name):
    '''
    An immutable's getattribute calculates lazy values when not yet cached in the object then adds
    them as attributes.
    '''
    if _imm_is_init(self):
        return _imm_init_getattribute(self, name)
    else:
        dd = object.__getattribute__(self, '__dict__')
        if name == '__dict__': return dd
        curval = dd.get(name, dd)
        if curval is not dd: return dd[name]
        values = _imm_value_data(self)
        if name not in values:
            return object.__getattribute__(self, name)
        (args, memfn, _) = values[name]
        value = memfn(*[getattr(self, arg) for arg in args])
        dd[name] = value
        # if this is a const, it may have checks to run
        if name in _imm_const_data(self):
            # #TODO
            # Note that there's a race condition that eventually needs to be handled here:
            # If dd[name] is set then a check fails, there may have been something that read the
            # improper value in the meantime
            try:
                _imm_check(self, [name])
            except:
                del dd[name]
                raise
        # if those pass, then we're fine
        return value
def _imm_init_setattr(self, name, value):
    '''
    An immutable's initial setattr allows only param's to be set and does not run checks on the new
    parameters until a full parameter-set has been specified, at which point it runs all checks and
    switches over to a normal setattr and getattr method.
    '''
    params = _imm_param_data(self)
    if name in params:
        tx_fn = params[name][1]
        value = value if tx_fn is None else tx_fn(value)
        # Set the value
        object.__getattribute__(self, '__dict__')[name] = value
        # No checks are run, as we're in initialization mode...
    else:
        raise TypeError(
            'Attempt to change non-parameter \'%s\' of initializing immutable' % name)
def _imm_trans_setattr(self, name, value):
    '''
    An immutable's transient setattr allows params to be set, and runs checks as they are.
    '''
    params = _imm_param_data(self)
    dd = object.__getattribute__(self, '__dict__')
    if name in params:
        (_, tx_fn, arg_lists, check_fns, deps) = params[name]
        value = value if tx_fn is None else tx_fn(value)
        old_deps = {}
        orig_value = dd[name]
        # clear the dependencies before we run the checks; save them in case the checks fail and we
        # go back to how things were...
        for dep in deps:
            if dep in dd:
                old_deps[dep] = dd[dep]
                del dd[dep]
        try:
            dd[name] = value
            for (args, check_fn) in zip(arg_lists, check_fns):
                if not check_fn(*[getattr(self, arg) for arg in args]):
                    raise RuntimeError(
                        ('Changing value of immutable attribute \'%s\'' +
                         ' caused validation failure: %s') % (name, (args, check_fn)))
            # if all the checks ran, we don't return the old deps; they are now invalid
            old_deps = None
        finally:
            if old_deps:
                # in this case, something didn't check-out, so we return the old deps and let the
                # exception ride; we also return the original value of the edited param
                for (dep,val) in six.iteritems(old_deps):
                    dd[dep] = val
                dd[name] = orig_value
    else:
        raise TypeError(
            'Attempt to change non-parameter member \'%s\' of transient immutable' % name)
def _imm_setattr(self, name, value):
    '''
    A persistent immutable's setattr simply does not allow attributes to be set.
    '''
    if _imm_is_persist(self):
        raise TypeError('Attempt to change parameter \'%s\' of non-transient immutable' % name)
    elif _imm_is_trans(self):
        return _imm_trans_setattr(self, name, value)
    else:
        return _imm_init_setattr(self, name, value)
def _imm_trans_delattr(self, name):
    '''
    A transient immutable's delattr allows the object's value-caches to be invalidated; a var that
    is deleted returns to its default-value in a transient immutable, otherwise raises an exception.
    '''
    (params, values) = (_imm_param_data(self), _imm_value_data(self))
    if name in params:
        dflt = params[name][0]
        if dflt is None:
            raise TypeError(
                'Attempt to reset required parameter \'%s\' of immutable' % name)
        setattr(self, name, dflt[0])
    elif name in values:
        dd = object.__getattribute__(self, '__dict__')
        if name in dd:
            del dd[name]
            if name in _imm_const_data(self): _imm_check(imm, [name])
    else:
        raise TypeError('Cannot delete non-value non-param attribute \'%s\' from immutable' % name)
def _imm_delattr(self, name):
    '''
    A persistent immutable's delattr allows the object's value-caches to be invalidated, otherwise
    raises an exception.
    '''
    if _imm_is_persist(self):
        values = _imm_value_data(self)
        if name in values:
            dd = object.__getattribute__(self, '__dict__')
            if name in dd:
                del dd[name]
                if name in _imm_const_data(self): _imm_check(imm, [name])
        else:
            raise TypeError('Attempt to reset parameter \'%s\' of non-transient immutable' % name)
    else:
        return _imm_trans_delattr(self, name)
def _imm_dir(self):
    '''
    An immutable object's dir function should list not only its attributes, but also its un-cached
    lazy values.
    '''
    dir0 = set(dir(self.__class__))
    dir0.update(self.__dict__.keys())
    dir0.update(six.iterkeys(_imm_value_data(self)))
    return sorted(list(dir0))
def _imm_repr(self):
    '''
    The default representation function for an immutable object.
    '''
    return (type(self).__name__
            + ('(' if _imm_is_persist(self) else '*(')
            + ', '.join([k + '=' + str(v) for (k,v) in six.iteritems(imm_params(self))])
            + ')')
def _imm_new(cls):
    '''
    All immutable new classes use a hack to make sure the post-init cleanup occurs.
    '''
    imm = object.__new__(cls)
    # Note that right now imm has a normal setattr method;
    # Give any parameter that has one a default value
    params = cls._pimms_immutable_data_['params']
    for (p,dat) in six.iteritems(params):
        dat = dat[0]
        if dat: object.__setattr__(imm, p, dat[0])
    # Clear any values; they are not allowed yet
    _imm_clear(imm)
    # Note that we are initializing...
    dd = object.__getattribute__(imm, '__dict__')
    dd['_pimms_immutable_is_init'] = True
    # That should do it!
    return imm
def _imm__copy__(self):
    '''
    The default immutable copy operation yields a new instance of the immutable with an identical
    dictionary.
    '''
    if _imm_is_init(self): raise RuntimeError('Cannot copy an initializing immutable')
    dup = _imm_new(type(self))
    sd = object.__getattribute__(self, '__dict__')
    dd = object.__getattribute__(dup,  '__dict__')
    del dd['_pimms_immutable_is_init']
    for (k,v) in six.iteritems(sd):
        dd[k] = v
    return dup
    
def _imm_init_to_trans(imm):
    # changes state from initializing to transient; runs checks along the way
    # if all params are not yet set, this is an error
    params = _imm_param_data(imm)
    dd = object.__getattribute__(imm, '__dict__')
    if not _imm_is_init(imm):
        raise RuntimeError(
            'Attempted to change non-initializing immutable from initializing to transient')
    if not all(p in dd for p in six.iterkeys(params)):
<<<<<<< HEAD
        miss = [p for p in six.iterkeys(params) if p not in dd]
        raise RuntimeError('Not all parameters were set prior to accessing values: %s' % (miss,))
=======
        diffs = [p for p in six.iterkeys(params) if p not in dd]
        raise RuntimeError('Not all parameters were set prior to accessing values: %s' % (diffs,))
>>>>>>> 14adcfaf
    # Okay, we can run the checks now; we need to remove init status, though...
    del dd['_pimms_immutable_is_init']
    dd['_pimms_immutable_is_trans'] = True
    _imm_check(imm)
    # Those passed, so we can actually change the methods now
    return imm
def _imm_trans_to_persist(imm):
    # changes state from transient to persistent
    params = _imm_param_data(imm)
    if _imm_is_init(imm):
        _imm_init_to_trans(imm)
    elif _imm_is_persist(imm):
        raise RuntimeError('Attempted to change persistent immutable from transient to persistent')
    # There are no checks to pass at this point, just gotta change the methods:
    #imm.__dict__['__setattr__'] = _imm_setattr
    #imm.__dict__['__delattr__'] = _imm_delattr
    dd = object.__getattribute__(imm, '__dict__')
    del dd['_pimms_immutable_is_trans']
    return imm

def imm_transient(imm):
    '''
    imm_transient(imm) yields a duplicate of the given immutable imm that is transient.
    '''
    if not is_imm(imm):
        raise ValueError('Non-immutable given to imm_transient')
    # make a duplicate immutable that is in the transient state
    dup = copy.copy(imm)
    if _imm_is_init(imm):
        # this is an initial-state immutable...
        _imm_init_to_trans(dup)
    elif _imm_is_persist(imm):
        # it's persistent; re-transient-ize this new one
        dd = object.__getattribute__(dup, '__dict__')
        dd['_pimms_immutable_is_trans'] = True
    return dup
def imm_persist(imm):
    '''
    imm_persist(imm) turns imm from a transient into a persistent immutable and returns imm. If imm
    is already persistent, then it is simply returned.
    '''
    if not is_imm(imm):
        raise ValueError('imm_persist given non-immutable')
    if not _imm_is_persist(imm):
        _imm_trans_to_persist(imm)
    return imm
def imm_copy(imm, **kwargs):
    '''
    imm_copy(imm, a=b, c=d...) yields a persisent copy of the immutable object imm that differs from
    imm only in that the parameters a, c, etc. have been changed to have the values b, d, etc.
    If the object imm is persistent and no changes are made, imm is returned. If imm is transient,
    a persistent copy of imm is always made.
    '''
    if not is_imm(imm):
        raise ValueError('Non-immutable given to imm_copy')
    if imm_is_persistent(imm) and len(kwargs) == 0:
        # no changes and copy risk
        return imm
    dup = copy.copy(imm)
    dd = object.__getattribute__(dup, '__dict__')
    if _imm_is_persist(dup):
        # we update values directly then recompute checks and invalidate cache
        all_checks = set([])
        all_deps = set([])
        params = _imm_param_data(imm)
        for (p,v) in six.iteritems(kwargs):
            if p not in params:
                raise ValueError('attempt to set non-parameter \'%s\' in imm_copy()' % p)
            (_, tx_fn, arg_lists, check_fns, deps) = params[p]
            for (arg_list, check_fn) in zip(arg_lists, check_fns):
                all_checks.add((tuple(arg_list), check_fn))
            all_deps |= set(deps)
            dd[p] = v if tx_fn is None else tx_fn(v)
        # now invalidate the deps
        for dep in all_deps:
            if dep in dd:
                del dd[dep]
        # now run the tests
        for (arg_list, check_fn) in all_checks:
            if not check_fn(*[getattr(dup, arg) for arg in arg_list]):
                raise ValueError(
                    'Requirement \'%s%s\' failed when copying immutable' % (check_fn, arg_list))
    elif _imm_is_trans(dup):
        # we set values then want it persisted...
        for (p,v) in six.iteritems(kwargs): setattr(dup, p, v)
        _imm_trans_to_persist(dup)
    else:
        # this is an initial-state immutable...
        for (p,v) in six.iteritems(kwargs): setattr(dup, p, v)
        _imm_init_to_trans(dup)
        _imm_trans_to_persist(dup)
    return dup
def imm_params(imm):
    '''
    imm_params(imm) yields a dictionary of the parameters of the immutable object imm.
    '''
    return {p: getattr(imm, p) for p in six.iterkeys(_imm_param_data(imm))}
def imm_values(imm):
    '''
    imm_values(imm) yields a dictionary of the values of the immutable object imm. Note that this
    forces all of the values to be reified, so only use it if you want to force execution of all
    lazy values.
    '''
    return {p: getattr(imm, p) for p in six.iterkeys(_imm_value_data(imm))}
def imm_dict(imm):
    '''
    imm_dict(imm) yields a persistent dictionary of the params and values of the immutable
    object im. Note that this forces all of the values to be reified, so only use it if you want to
    force execution of all lazy values.
    '''
    immd = dict(**imm_params(imm))
    for (k,v) in six.iteritems(imm_values(imm)):
        immd[k] = v
    return immd
def imm_is_persistent(imm):
    '''
    imm_is_persistent(imm) yields True if imm is a persistent immutable object, otherwise False.
    '''
    return is_imm(imm) and _imm_is_persist(imm)
def imm_is_transient(imm):
    '''
    imm_is_transient(imm) yields True if imm is a transient immutable object, otherwise False.
    '''
    return is_imm(imm) and not _imm_is_persist(imm)

def value(f):
    '''
    The @value decorator, usable in an immutable class (see immutable), specifies that the following
    function is actually a calculator for a lazy value. The function parameters are the attributes
    of the object that are part of the calculation.
    '''
    (args, varargs, kwargs, dflts) = inspect.getargspec(f)
    if varargs is not None or kwargs is not None or dflts:
        raise ValueError('Values may not accept variable, variadic keyword, or default arguments')
    f._pimms_immutable_data_ = {}
    f._pimms_immutable_data_['is_value'] = True
    f._pimms_immutable_data_['inputs'] = args
    f._pimms_immutable_data_['name'] = f.__name__
    f = staticmethod(f)
    return f
def param(f):
    '''
    The @param decorator, usable in an immutable class (see immutable), specifies that the following
    function is actually a transformation on an input parameter; the parameter is required, and is 
    set to the value returned by the function decorated by the parameter; i.e., if you decorate the
    function abc with @param, then imm.abc = x will result in imm's abc attribute being set to the
    value of type(imm).abc(x).
    '''
    (args, varargs, kwargs, dflts) = inspect.getargspec(f)
    if varargs is not None or kwargs is not None or dflts:
        raise ValueError('Params may not accept variable, variadic keyword, or default arguments')
    if len(args) != 1:
        raise ValueError('Parameter transformation functions must take exactly one argument')
    f._pimms_immutable_data_ = {}
    f._pimms_immutable_data_['is_param'] = True
    f._pimms_immutable_data_['name'] = f.__name__
    f = staticmethod(f)
    return f
def option(default_value):
    '''
    The @option(x) decorator, usable in an immutable class (see immutable), is identical to the
    @param decorator except that the parameter is not required and instead takes on the default
    value x when the immutable is created.
    '''
    def _option(f):
        (args, varargs, kwargs, dflts) = inspect.getargspec(f)
        if varargs is not None or kwargs is not None or dflts:
            raise ValueError(
                'Options may not accept variable, variadic keyword, or default arguments')
        if len(args) != 1:
            raise ValueError('Parameter transformation functions must take exactly one argument')
        f._pimms_immutable_data_ = {}
        f._pimms_immutable_data_['is_param'] = True
        f._pimms_immutable_data_['default_value'] = default_value
        f._pimms_immutable_data_['name'] = f.__name__
        f = staticmethod(f)
        return f
    return _option
def require(f):
    '''
    The @require decorator, usable in an immutable class (see immutable), specifies that the
    following function is actually a validation check on the immutable class. These functions
    will appear as static members of the class and get called automatically when the relevant
    data change. Daughter classes can overload requirements to change them, or may add new
    requirements with different function names.
    '''
    (args, varargs, kwargs, dflts) = inspect.getargspec(f)
    if varargs is not None or kwargs is not None or dflts:
        raise ValueError(
            'Requirements may not accept variable, variadic keyword, or default arguments')
    f._pimms_immutable_data_ = {}
    f._pimms_immutable_data_['is_check'] = True
    f._pimms_immutable_data_['inputs'] = args
    f._pimms_immutable_data_['name'] = f.__name__
    f = staticmethod(f)
    return f

def _imm_trans_clos(edges):
    closure = {k: set([]) for e in edges for k in e}
    for (src,dst) in edges:   closure[src].add(dst)
    for (src,dst) in six.iteritems(closure):
        if len(dst) == 0:
            closure[src] = []
    running = True
    while running:
        running = False
        for (src,dsts) in six.iteritems(closure):
            if isinstance(dsts, list): continue
            new_dsts = dsts.copy()
            for dst in dsts:
                further_dsts = closure[dst]
                if isinstance(further_dsts, list):
                    new_dsts |= set(further_dsts)
                else:
                    new_dsts |= further_dsts
                    running = True
            closure[src] = list(dsts) if new_dsts == dsts else new_dsts
    return set([(src,dst) for (src,dsts) in six.iteritems(closure) for dst in dsts])
def _imm_resolve_deps(cls):
    '''
    _imm_resolve_deps(imm_class) resolves the dependencies of the given immutable class imm_class
    and edits the immutable metadata appropriately.
    '''
    dat = cls._pimms_immutable_data_
    params = dat['params']
    values = dat['values']
    consts = dat['consts']
    checks = dat['checks']
    members = params.keys() + values.keys()
    mem_ids = {k:i for (i,k) in enumerate(members)}
    # make sure that every input that's not already a value or param becomes a param:
    all_inputs = [v[0] for v in six.itervalues(values)] + [c[0] for c in six.itervalues(checks)]
    all_inputs = set([i for inp in all_inputs for i in inp])
    extra_inputs = [i for i in all_inputs if i not in mem_ids]
    for i in extra_inputs:
        params[i] = (None, None, [], [], [])
        mem_ids[i] = len(members)
        members.append(i)
    # create a graph of the dependencies:
    dep_edges = set([])
    for (v,(inputs,_,_)) in six.iteritems(values):
        for i in inputs:
            dep_edges.add((mem_ids[v], mem_ids[i]))
    # get the transitive closure...
    deps = _imm_trans_clos(dep_edges)
    # we can put all the param and value deps into their appropriate places now
    for (dependant, dependency) in deps:
        if dependency is dependant:
            raise RuntimeError('circular dependency in immutable: value \'%s\'' % dependant)
        (mdpcy, mdpdt) = (members[dependency], members[dependant])
        if mdpcy in params:
            params[mdpcy][4].append(mdpdt)
        elif mdpcy in values:
            values[mdpcy][2].append(mdpdt)
    # last major task is to setup the checks
    deps2params = {v: set([]) for v in six.iterkeys(values)}
    for (p,pd) in six.iteritems(params):
        for v in pd[4]:
            deps2params[v].add(p)
    deps2consts = {v: set([]) for v in six.iterkeys(values)}
    for c in six.iterkeys(consts):
        deps = values[c][2]
        for v in deps:
            deps2consts[v].add(c)
    for (c,(arg_list,check_fn)) in six.iteritems(checks):
        param_list = set([])
        const_list = set([])
        for a in arg_list:
            if a in params: param_list.add(a)
            elif a in values:
                if a in consts: const_list.add(a)
                else:
                    param_list |= deps2params[a]
                    const_list |= deps2consts[a]
            else:
                raise RuntimeError('requirement %s requested non-member: %s' % (c, a))
        for p in param_list:
            params[p][2].append(arg_list)
            params[p][3].append(check_fn)
        for c in const_list:
            consts[p][0].append(arg_list)
            consts[p][1].append(check_fn)
    # That's it; all data should be built at this point
    return cls
def _imm_merge_class(cls, parent):
    '''
    _imm_merge_class(imm_class, parent) updates the given immutable class imm_class to have the
    appropriate attributes of its given parent class. The parents should be passed through this
    function in method-resolution order.
    '''
    # If this is not an immutable parent, ignore it
    if not hasattr(parent, '_pimms_immutable_data_'): return cls
    # otherwise, let's look at the data
    cdat = cls._pimms_immutable_data_
    pdat = parent._pimms_immutable_data_
    # for params, values, and checks, we add them to cls only if they do not already exist in cls
    cparams = cdat['params']
    cvalues = cdat['values']
    cconsts = cdat['consts']
    for (param, (dflt, tx_fn, arg_lists, check_fns, deps)) in six.iteritems(pdat['params']):
        if param not in cparams and param not in cvalues:
            cparams[param] = (dflt, tx_fn, [], [], [])
    for (value, (arg_list, calc_fn, deps)) in six.iteritems(pdat['values']):
        if value in cparams:
            raise ValueError('cannot convert value into parameter: %s' % value)
        if value not in cvalues:
            cvalues[value] = (arg_list, calc_fn, [])
            if len(arg_list) == 0:
                cconsts[value] = ([], [])
    cchecks = cdat['checks']
    for (check, (arg_list, check_fn)) in six.iteritems(pdat['checks']):
        if check not in cchecks:
            cchecks[check] = (arg_list, check_fn)
    # That's it for now
    return cls
def _annotate_imm(cls):
    '''
    _annotate_imm(cls) crawls the class members and adds the _pimms_immutable_data_ attribute
    (a dict) with the following items to the class's attributes:
      * 'params'
      * 'values'
      * 'checks'
    '''
    dat = {}
    cls._pimms_immutable_data_ = dat
    # First, crawl this class's static members to see what has been added...
    mems = inspect.getmembers(cls)
    immmems = [m for m in mems
               if isinstance(m[1], types.FunctionType)
               if hasattr(m[1], '_pimms_immutable_data_')]
    dat['params'] = {}
    dat['values'] = {}
    dat['checks'] = {}
    dat['consts'] = {}
    for (fname,f) in immmems:
        if 'is_param' in f._pimms_immutable_data_:
            dat['params'][f.__name__] = (
                None if 'default_value' not in dat else (dat['default_value'],),
                f, [], [], [])
        elif 'is_value' in f._pimms_immutable_data_:
            inputs = f._pimms_immutable_data_['inputs']
            dat['values'][f.__name__] = (inputs, f, [])
            if len(inputs) == 0:
                dat['consts'][f.__name__] = ([], [])
        elif 'is_check' in f._pimms_immutable_data_:
            dat['checks'][f.__name__] = (f._pimms_immutable_data_['inputs'], f)
    # That grabs all the relevant immutable data; we now have two tasks:
    # (1) merge with parent immutable classes to generate final value/param/check lists
    # --- to do this, we start by getting the class hierarchy
    mro = [c for c in inspect.getmro(cls) if c is not cls and is_imm_type(c)]
    # --- now walk through, merging each
    for parent in mro: _imm_merge_class(cls, parent)
    # (2) resolve dependencies
    _imm_resolve_deps(cls)
    return cls

def immutable(cls):
    '''
    The @immutable decorator makes an abstract type out of the decorated class that overloads
    __new__ to create interesting behavior consistent with immutable data types. The following
    decorators may be used inside of the decorated class to define immutable behavior:
      * @value indicates that the following function is really a value that should be calculated
        and stored as a value of its arguments. The arguments should not start with self and 
        should instead be named after other values from which it is calculated. If there are no
        arguments, then the returned value is a constant. Note that self is not an argument to this
        function.
      * @param indicates that the following function is really a variable that should be checked
        by the decorated function. Params are settable as long as the immutable object is transient.
        The check function decorated by @param() is actually a transformation function that is
        called every time the parameter gets changed; the actual value given to which the param is
        set is the value returned by this function. The function may raise exceptions to flag
        errors. Note that self is not an argument to this function. All parameters are required for
        an instantiated object; this means that all parameters must either be provided as values or
        options of implementing classes or must be assigned in the constructor.
      * @option(x) indicates that the following function is really an optional value; the syntax and
        behavior of @option is identical to @param except that @option(x) indicates that, if not
        provided, the parameter should take the value x, while @param indicates that an exception
        should be raised.
      * @require indicates that the following function is a requirement that should be run on the
        given arguments (which should name params/options/values of the class). Note that self is
        an argument to the function. If the function yields a truthy value, then the requirement is
        considered to be met; if it raises an exception or yields a non-trithy value (like None or
        []), then the requirement is not met and the object is considered invalid.
    In immutable objects, the functions defined by @require decorators are not instantiated; they
    may, however, be overloaded and called back to the parent class.
    '''
    # Annotate the class!
    cls = _annotate_imm(cls)
    # The attributes we want to make sure get set:
    auto_members = (('__getattribute__', _imm_getattribute),
                    ('__setattr__',      _imm_setattr),
                    ('__delattr__',      _imm_delattr),
                    ('__copy__',         _imm__copy__),
                    ('__deepcopy__',     _imm__copy__))
    for (name, fn) in auto_members: setattr(cls, name, types.MethodType(fn, None, cls))
    # __new__ is special...
    @staticmethod
    def _custom_new(c, *args, **kwargs): return _imm_new(c)
    setattr(cls, '__new__', _custom_new)
    # and the attributes we set only if they haven't been specified
    optl_members = (('is_persistent',    _imm_is_persist),
                    ('is_transient',     _imm_is_trans),
                    ('persist',          imm_persist),
                    ('transient',        imm_transient),
                    ('copy',             imm_copy),
                    ('params',           imm_params),
                    ('values',           imm_values),
                    ('todict',           imm_dict))
    for (name, fn) in optl_members:
        if not hasattr(cls, name):
            setattr(cls, name, types.MethodType(fn, None, cls))
    # and the attributes we set if they're not overloaded from object
    initfn = _imm_default_init if cls.__init__ is object.__init__ else cls.__init__
    def _imm_init_wrapper(imm, *args, **kwargs):
        # call the init normally...
        initfn(imm, *args, **kwargs)
        # If we're still initializing after running the constructor, we need to switch to transient
        if _imm_is_init(imm): _imm_init_to_trans(imm)
        # Okay, all checks passed!
    setattr(cls, '__init__', types.MethodType(_imm_init_wrapper, None, cls))
    dflt_members = (('__dir__',          _imm_dir),
                    ('__repr__',         _imm_repr),
                    ('__hash__',         _imm_hash))
    for (name, fn) in dflt_members:
<<<<<<< HEAD
        if not hasattr(cls, name) or not hasattr(object, name) or \
           getattr(cls, name) is getattr(object, name):
=======
        if not hasattr(cls, name) or \
           (hasattr(object, name) and getattr(cls, name) is getattr(object, name)):
>>>>>>> 14adcfaf
            setattr(cls, name, types.MethodType(fn, None, cls))
    # Done!
    return cls
    
    <|MERGE_RESOLUTION|>--- conflicted
+++ resolved
@@ -302,13 +302,8 @@
         raise RuntimeError(
             'Attempted to change non-initializing immutable from initializing to transient')
     if not all(p in dd for p in six.iterkeys(params)):
-<<<<<<< HEAD
-        miss = [p for p in six.iterkeys(params) if p not in dd]
-        raise RuntimeError('Not all parameters were set prior to accessing values: %s' % (miss,))
-=======
         diffs = [p for p in six.iterkeys(params) if p not in dd]
         raise RuntimeError('Not all parameters were set prior to accessing values: %s' % (diffs,))
->>>>>>> 14adcfaf
     # Okay, we can run the checks now; we need to remove init status, though...
     del dd['_pimms_immutable_is_init']
     dd['_pimms_immutable_is_trans'] = True
@@ -733,13 +728,8 @@
                     ('__repr__',         _imm_repr),
                     ('__hash__',         _imm_hash))
     for (name, fn) in dflt_members:
-<<<<<<< HEAD
         if not hasattr(cls, name) or not hasattr(object, name) or \
            getattr(cls, name) is getattr(object, name):
-=======
-        if not hasattr(cls, name) or \
-           (hasattr(object, name) and getattr(cls, name) is getattr(object, name)):
->>>>>>> 14adcfaf
             setattr(cls, name, types.MethodType(fn, None, cls))
     # Done!
     return cls
